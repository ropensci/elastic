#' Scroll search function
#'
#' @export
#' @name scroll
#' 
#' @param scroll_id (character) For \code{scroll}, a single scroll id; for 
#' \code{scroll_clear}, one or more scroll id's
#' @param scroll (character) Specify how long a consistent view of the index should be maintained 
#' for scrolled search, e.g., "30s", "1m". See \code{\link{units-time}}.
#' @param raw (logical) If \code{TRUE} (default), data is parsed to list. 
#' If \code{FALSE}, then raw JSON.
#' @param all (logical) If \code{TRUE} (default) then all search contexts cleared. 
#' If \code{FALSE}, scroll id's must be passed to \code{scroll_id}
#' @param ... Curl args passed on to \code{\link[httr]{POST}}
#' 
#' @seealso \code{\link{Search}}
#' @references 
#' \url{https://www.elastic.co/guide/en/elasticsearch/reference/current/search-request-scroll.html}
#' 
#' @details Scores will be zero for all documents that are returned from a scroll
#' request. Dems da rules.
#' 
#' @section Clear scroll:
#' Search context are automatically removed when the scroll timeout has been exceeded. 
#' Keeping scrolls open has a cost, so scrolls should be explicitly cleared as soon 
#' as the scroll is not being used anymore using \code{scroll_clear}
#' 
#' @examples \dontrun{
#' # Get a scroll_id
#' res <- Search(index = 'shakespeare', q="a*", scroll="1m")
#' res$`_scroll_id`
#' 
#' # Setting search_type=scan turns off sorting of results, is faster
#' res <- Search(index = 'shakespeare', q="a*", scroll="1m", search_type = "scan")
#' res$`_scroll_id`
#' 
#' # Pass scroll_id to scroll function
#' scroll(scroll_id = res$`_scroll_id`)
#' 
#' # Get all results - one approach is to use a while loop
#' res <- Search(index = 'shakespeare', q="a*", scroll="5m", search_type = "scan", size = 200)
#' out <- list()
#' hits <- 1
#' while (hits != 0) {
#'   res <- scroll(scroll_id = res$`_scroll_id`)
#'   hits <- length(res$hits$hits)
#'   if (hits > 0) out <- c(out, res$hits$hits)
#' }
#' length(out)
#' out[[1]]
#' 
#' # clear scroll
#' ## individual scroll id
#' res <- Search(index = 'shakespeare', q="a*", scroll="5m", search_type = "scan")
#' scroll_clear(scroll_id = res$`_scroll_id`)
#' 
#' ## many scroll ids
#' res1 <- Search(index = 'shakespeare', q="c*", scroll="5m", search_type = "scan")
#' res2 <- Search(index = 'shakespeare', q="d*", scroll="5m", search_type = "scan")
#' nodes_stats(metric = "indices")$nodes[[1]]$indices$search$open_contexts
#' scroll_clear(scroll_id = c(res1$`_scroll_id`, res2$`_scroll_id`))
#' nodes_stats(metric = "indices")$nodes[[1]]$indices$search$open_contexts
#' 
#' ## all scroll ids
#' res1 <- Search(index = 'shakespeare', q="f*", scroll="1m", search_type = "scan")
#' res2 <- Search(index = 'shakespeare', q="g*", scroll="1m", search_type = "scan")
#' res3 <- Search(index = 'shakespeare', q="k*", scroll="1m", search_type = "scan")
#' scroll_clear(all = TRUE)
#' }
<<<<<<< HEAD

scroll <- function(scroll_id, scroll = "1m", raw = FALSE, allowed_codes = NULL, ...) {
  scroll_POST(path = "_search/scroll", args = list(scroll = scroll), 
              body = scroll_id, raw = raw, allowed_codes = allowed_codes, ...)
=======
scroll <- function(scroll_id, scroll="1m", raw=FALSE, ...){
  scroll_POST("_search/scroll", args = list(scroll = scroll), body = scroll_id, raw = raw, ...)
}

#' @export
#' @rdname scroll
scroll_clear <- function(scroll_id = NULL, all = FALSE, ...) {
  if (all) {
    path <- "_search/scroll/_all" 
    body <- NULL
  } else {
    if (is.null(scroll_id)) stop("if all=FALSE scroll_id must not be NULL", call. = FALSE)
    path <- "_search/scroll"
    body <- list(scroll_id = scroll_id)
  }
  scroll_DELETE(path, body = body, ...)
>>>>>>> 651f7b6e
}<|MERGE_RESOLUTION|>--- conflicted
+++ resolved
@@ -2,41 +2,41 @@
 #'
 #' @export
 #' @name scroll
-#' 
-#' @param scroll_id (character) For \code{scroll}, a single scroll id; for 
+#'
+#' @param scroll_id (character) For \code{scroll}, a single scroll id; for
 #' \code{scroll_clear}, one or more scroll id's
-#' @param scroll (character) Specify how long a consistent view of the index should be maintained 
+#' @param scroll (character) Specify how long a consistent view of the index should be maintained
 #' for scrolled search, e.g., "30s", "1m". See \code{\link{units-time}}.
-#' @param raw (logical) If \code{TRUE} (default), data is parsed to list. 
+#' @param raw (logical) If \code{TRUE} (default), data is parsed to list.
 #' If \code{FALSE}, then raw JSON.
-#' @param all (logical) If \code{TRUE} (default) then all search contexts cleared. 
+#' @param all (logical) If \code{TRUE} (default) then all search contexts cleared.
 #' If \code{FALSE}, scroll id's must be passed to \code{scroll_id}
 #' @param ... Curl args passed on to \code{\link[httr]{POST}}
-#' 
+#'
 #' @seealso \code{\link{Search}}
-#' @references 
+#' @references
 #' \url{https://www.elastic.co/guide/en/elasticsearch/reference/current/search-request-scroll.html}
-#' 
+#'
 #' @details Scores will be zero for all documents that are returned from a scroll
 #' request. Dems da rules.
-#' 
+#'
 #' @section Clear scroll:
-#' Search context are automatically removed when the scroll timeout has been exceeded. 
-#' Keeping scrolls open has a cost, so scrolls should be explicitly cleared as soon 
+#' Search context are automatically removed when the scroll timeout has been exceeded.
+#' Keeping scrolls open has a cost, so scrolls should be explicitly cleared as soon
 #' as the scroll is not being used anymore using \code{scroll_clear}
-#' 
+#'
 #' @examples \dontrun{
 #' # Get a scroll_id
 #' res <- Search(index = 'shakespeare', q="a*", scroll="1m")
 #' res$`_scroll_id`
-#' 
+#'
 #' # Setting search_type=scan turns off sorting of results, is faster
 #' res <- Search(index = 'shakespeare', q="a*", scroll="1m", search_type = "scan")
 #' res$`_scroll_id`
-#' 
+#'
 #' # Pass scroll_id to scroll function
 #' scroll(scroll_id = res$`_scroll_id`)
-#' 
+#'
 #' # Get all results - one approach is to use a while loop
 #' res <- Search(index = 'shakespeare', q="a*", scroll="5m", search_type = "scan", size = 200)
 #' out <- list()
@@ -48,40 +48,35 @@
 #' }
 #' length(out)
 #' out[[1]]
-#' 
+#'
 #' # clear scroll
 #' ## individual scroll id
 #' res <- Search(index = 'shakespeare', q="a*", scroll="5m", search_type = "scan")
 #' scroll_clear(scroll_id = res$`_scroll_id`)
-#' 
+#'
 #' ## many scroll ids
 #' res1 <- Search(index = 'shakespeare', q="c*", scroll="5m", search_type = "scan")
 #' res2 <- Search(index = 'shakespeare', q="d*", scroll="5m", search_type = "scan")
 #' nodes_stats(metric = "indices")$nodes[[1]]$indices$search$open_contexts
 #' scroll_clear(scroll_id = c(res1$`_scroll_id`, res2$`_scroll_id`))
 #' nodes_stats(metric = "indices")$nodes[[1]]$indices$search$open_contexts
-#' 
+#'
 #' ## all scroll ids
 #' res1 <- Search(index = 'shakespeare', q="f*", scroll="1m", search_type = "scan")
 #' res2 <- Search(index = 'shakespeare', q="g*", scroll="1m", search_type = "scan")
 #' res3 <- Search(index = 'shakespeare', q="k*", scroll="1m", search_type = "scan")
 #' scroll_clear(all = TRUE)
 #' }
-<<<<<<< HEAD
-
 scroll <- function(scroll_id, scroll = "1m", raw = FALSE, allowed_codes = NULL, ...) {
-  scroll_POST(path = "_search/scroll", args = list(scroll = scroll), 
+  scroll_POST("_search/scroll", args = list(scroll = scroll),
               body = scroll_id, raw = raw, allowed_codes = allowed_codes, ...)
-=======
-scroll <- function(scroll_id, scroll="1m", raw=FALSE, ...){
-  scroll_POST("_search/scroll", args = list(scroll = scroll), body = scroll_id, raw = raw, ...)
 }
 
 #' @export
 #' @rdname scroll
 scroll_clear <- function(scroll_id = NULL, all = FALSE, ...) {
   if (all) {
-    path <- "_search/scroll/_all" 
+    path <- "_search/scroll/_all"
     body <- NULL
   } else {
     if (is.null(scroll_id)) stop("if all=FALSE scroll_id must not be NULL", call. = FALSE)
@@ -89,5 +84,4 @@
     body <- list(scroll_id = scroll_id)
   }
   scroll_DELETE(path, body = body, ...)
->>>>>>> 651f7b6e
 }