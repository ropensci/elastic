#' Index API operations
#'
#' @rdname indices
#' @references
#' <https://www.elastic.co/guide/en/elasticsearch/reference/current/indices.html>
#' @author Scott Chamberlain <myrmecocystus@@gmail.com>
#' @name index
#'
#' @param conn an Elasticsearch connection object, see [connect()]
#' @param index (character) A character vector of index names
#' @param features (character) A single feature. One of settings, mappings, or 
#' aliases
#' @param raw If `TRUE` (default), data is parsed to list. If FALSE, then raw JSON.
#' @param ... Curl args passed on to [crul::HttpClient]
#' @param verbose If `TRUE` (default) the url call used printed to console.
#' @param fields (character) Fields to add.
#' @param metric (character) A character vector of metrics to display. Possible 
#' values: "_all", "completion", "docs", "fielddata", "filter_cache", "flush", 
#' "get", "id_cache", "indexing", "merge", "percolate", "refresh", "search", 
#' "segments", "store", "warmer".
#' @param completion_fields (character) A character vector of fields for completion metric
#' (supports wildcards)
#' @param fielddata_fields (character) A character vector of fields for fielddata metric
#' (supports wildcards)
#' @param groups (character) A character vector of search groups for search statistics.
#' @param level (character) Return stats aggregated on "cluster", "indices" (default) or "shards"
#' @param active_only (logical) Display only those recoveries that are currently on-going.
#' Default: `FALSE`
#' @param detailed (logical) Whether to display detailed information about shard recovery.
#' Default: `FALSE`
#' @param max_num_segments (character) The number of segments the index should be merged into.
#' Default: "dynamic"
#' @param only_expunge_deletes (logical) Specify whether the operation should only expunge
#' deleted documents
#' @param flush (logical) Specify whether the index should be flushed after performing the
#' operation. Default: `TRUE`
#' @param wait_for_merge (logical) Specify whether the request should block until the merge
#' process is finished. Default: `TRUE`
#' @param wait_for_completion (logical) Should the request wait for the upgrade to complete.
#' Default: `FALSE`
#'
#' @param text The text on which the analysis should be performed (when request body is not used)
#' @param field Use the analyzer configured for this field (instead of passing the analyzer name)
#' @param analyzer The name of the analyzer to use
#' @param tokenizer The name of the tokenizer to use for the analysis
#' @param filters A character vector of filters to use for the analysis
#' @param char_filters A character vector of character filters to use for the analysis
#'
#' @param force (logical) Whether a flush should be forced even if it is not necessarily needed
#' ie. if no changes will be committed to the index.
#' @param full (logical) If set to TRUE a new index writer is created and settings that have been
#' changed related to the index writer will be refreshed.
#' @param wait_if_ongoing If TRUE, the flush operation will block until the flush can be executed
#' if another flush operation is already executing. The default is false and will cause an
#' exception to be thrown on the shard level if another flush operation is already running.
#'
#' @param filter (logical) Clear filter caches
#' @param filter_keys (character) A vector of keys to clear when using the `filter_cache`
#' parameter (default: all)
#' @param fielddata (logical) Clear field data
#' @param query_cache (logical) Clear query caches
#' @param id_cache (logical) Clear ID caches for parent/child
#'
#' @param body Query, either a list or json.
#'
#' @details
#' **index_analyze**:
#' \url{https://www.elastic.co/guide/en/elasticsearch/reference/current/indices-analyze.html}
#' This method can accept a string of text in the body, but this function passes it as a
#' parameter in a GET request to simplify.
#'
#' **index_flush**:
#' \url{https://www.elastic.co/guide/en/elasticsearch/reference/current/indices-flush.html}
#' From the ES website: The flush process of an index basically frees memory from the index by
#' flushing data to the index storage and clearing the internal transaction log. By default,
#' Elasticsearch uses memory heuristics in order to automatically trigger flush operations as
#' required in order to clear memory.
#'
#' **index_status**: The API endpoint for this function was deprecated in
#' Elasticsearch `v1.2.0`, and will likely be removed soon. Use [index_recovery()]
#' instead.
#'
#' **index_settings_update**: There are a lot of options you can change with this
#' function. See
#' https://www.elastic.co/guide/en/elasticsearch/reference/current/indices-update-settings.html
#' for all the options.
#' 
#' **index settings**: See
#' https://www.elastic.co/guide/en/elasticsearch/reference/current/index-modules.html
#' for the *static* and *dynamic* settings you can set on indices.
#'
#' @examples \dontrun{
#' # connection setup
#' (x <- connect())
#' 
#' # get information on an index
#' index_get(x, index='shakespeare')
#' ## this one is the same as running index_settings('shakespeare')
#' index_get(x, index='shakespeare', features='settings')
#' index_get(x, index='shakespeare', features='mappings')
#' index_get(x, index='shakespeare', features='alias')
#'
#' # check for index existence
#' index_exists(x, index='shakespeare')
#' index_exists(x, index='plos')
#'
#' # create an index
#' if (index_exists(x, 'twitter')) index_delete(x, 'twitter')
#' index_create(x, index='twitter')
#' if (index_exists(x, 'things')) index_delete(x, 'things')
#' index_create(x, index='things')
#' if (index_exists(x, 'plos')) index_delete(x, 'plos')
#' index_create(x, index='plos')
#'
#' # re-create an index
#' index_recreate(x, "deer")
#' index_recreate(x, "deer", verbose = FALSE)
#'
#' # delete an index
#' if (index_exists(x, 'plos')) index_delete(x, index='plos')
#'
#' ## with a body
#' body <- '{
#'  "settings" : {
#'   "index" : {
#'     "number_of_shards" : 3,
#'     "number_of_replicas" : 2
#'    }
#'  }
#' }'
#' if (index_exists(x, 'alsothat')) index_delete(x, 'alsothat')
#' index_create(x, index='alsothat', body = body)
#' ## with read only
#' body <- '{
#'  "settings" : {
#'   "index" : {
#'     "blocks" : {
#'       "read_only" : true
#'     }
#'    }
#'  }
#' }'
#' # index_create(x, index='myindex', body = body)
#' # then this delete call should fail with something like:
#' ## > Error: 403 - blocked by: [FORBIDDEN/5/index read-only (api)]
#' # index_delete(x, index='myindex')
#'
#' ## with mappings
#' body <- '{
#'  "mappings": {
#'    "record": {
#'      "properties": {
#'        "location" : {"type" : "geo_point"}
#'       }
#'    }
#'  }
#' }'
#' if (!index_exists(x, 'gbifnewgeo')) index_create(x, index='gbifnewgeo', body=body)
#' gbifgeo <- system.file("examples", "gbif_geosmall.json", package = "elastic")
#' docs_bulk(x, gbifgeo)
#'
#' # close an index
#' index_create(x, 'plos')
#' index_close(x, 'plos')
#'
#' # open an index
#' index_open(x, 'plos')
#'
#' # Get stats on an index
#' index_stats(x, 'plos')
#' index_stats(x, c('plos','gbif'))
#' index_stats(x, c('plos','gbif'), metric='refresh')
#' index_stats(x, metric = "indexing")
#' index_stats(x, 'shakespeare', metric='completion')
#' index_stats(x, 'shakespeare', metric='completion', completion_fields = "completion")
#' index_stats(x, 'shakespeare', metric='fielddata')
#' index_stats(x, 'shakespeare', metric='fielddata', fielddata_fields = "evictions")
#' index_stats(x, 'plos', level="indices")
#' index_stats(x, 'plos', level="cluster")
#' index_stats(x, 'plos', level="shards")
#'
#' # Get segments information that a Lucene index (shard level) is built with
#' index_segments(x)
#' index_segments(x, 'plos')
#' index_segments(x, c('plos','gbif'))
#'
#' # Get recovery information that provides insight into on-going index shard recoveries
#' index_recovery(x)
#' index_recovery(x, 'plos')
#' index_recovery(x, c('plos','gbif'))
#' index_recovery(x, "plos", detailed = TRUE)
#' index_recovery(x, "plos", active_only = TRUE)
#'
#' # Optimize an index, or many indices
#' if (x$es_ver() < 500) {
#'   ### ES < v5 - use optimize
#'   index_optimize(x, 'plos')
#'   index_optimize(x, c('plos','gbif'))
#'   index_optimize(x, 'plos')
#' } else {
#'   ### ES > v5 - use forcemerge
#'   index_forcemerge(x, 'plos')
#' }
#'
#' # Upgrade one or more indices to the latest format. The upgrade process converts any
#' # segments written with previous formats.
#' if (x$es_ver() < 500) {
#'   index_upgrade(x, 'plos')
#'   index_upgrade(x, c('plos','gbif'))
#' }
#'
#' # Performs the analysis process on a text and return the tokens breakdown 
#' # of the text
#' index_analyze(x, text = 'this is a test', analyzer='standard')
#' index_analyze(x, text = 'this is a test', analyzer='whitespace')
#' index_analyze(x, text = 'this is a test', analyzer='stop')
#' index_analyze(x, text = 'this is a test', tokenizer='keyword', 
#'   filters='lowercase')
#' index_analyze(x, text = 'this is a test', tokenizer='keyword', 
#'   filters='lowercase', char_filters='html_strip')
#' index_analyze(x, text = 'this is a test', index = 'plos', 
#'   analyzer="standard")
#' index_analyze(x, text = 'this is a test', index = 'shakespeare', 
#'   analyzer="standard")
#'
#' ## NGram tokenizer
#' body <- '{
#'         "settings" : {
#'              "analysis" : {
#'                  "analyzer" : {
#'                      "my_ngram_analyzer" : {
#'                          "tokenizer" : "my_ngram_tokenizer"
#'                      }
#'                  },
#'                  "tokenizer" : {
#'                      "my_ngram_tokenizer" : {
#'                          "type" : "nGram",
#'                          "min_gram" : "2",
#'                          "max_gram" : "3",
#'                          "token_chars": [ "letter", "digit" ]
#'                      }
#'                  }
#'              }
#'       }
#' }'
#' if (index_exists(x, "shakespeare2")) index_delete(x, "shakespeare2")
#' tokenizer_set(x, index = "shakespeare2", body=body)
#' index_analyze(x, text = "art thouh", index = "shakespeare2", 
#'   analyzer='my_ngram_analyzer')
#'
#' # Explicitly flush one or more indices.
#' index_flush(x, index = "plos")
#' index_flush(x, index = "shakespeare")
#' index_flush(x, index = c("plos","shakespeare"))
#' index_flush(x, index = "plos", wait_if_ongoing = TRUE)
#' index_flush(x, index = "plos", verbose = TRUE)
#'
#' # Clear either all caches or specific cached associated with one ore more indices.
#' index_clear_cache(x)
#' index_clear_cache(x, index = "plos")
#' index_clear_cache(x, index = "shakespeare")
#' index_clear_cache(x, index = c("plos","shakespeare"))
#' index_clear_cache(x, filter = TRUE)
#'
#' # Index settings
#' ## get settings
#' index_settings(x)
#' index_settings(x, "_all")
#' index_settings(x, 'gbif')
#' index_settings(x, c('gbif','plos'))
#' index_settings(x, '*s')
#' ## update settings
#' if (index_exists(x, 'foobar')) index_delete(x, 'foobar')
#' index_create(x, "foobar")
#' settings <- list(index = list(number_of_replicas = 4))
#' index_settings_update(x, "foobar", body = settings)
#' index_get(x, "foobar")$foobar$settings
#' }
NULL

#' @export
#' @rdname index
index_get <- function(conn, index=NULL, features=NULL, raw=FALSE, verbose=TRUE, ...) {
  is_conn(conn)
  conn$stop_es_version(120, "index_get")
  if (length(features) > 1) stop("'features' must be length 1")
  index_GET(conn, index, features, raw, ...)
}

#' @export
#' @rdname index
index_exists <- function(conn, index, ...) {
  is_conn(conn)
  url <- file.path(conn$make_url(), esc(index))
  res <- conn$make_conn(url, ...)$head()
  if (res$status_code == 200) TRUE else FALSE
}

#' @export
<<<<<<< HEAD
#' @rdname index
index_delete <- function(conn, index, raw=FALSE, verbose=TRUE, ...) {
  is_conn(conn)
  url <- paste0(conn$make_url(), "/", esc(index))
  out <- conn$make_conn(url, ...)$delete()
=======
#' @rdname indices
index_delete <- function(index, raw=FALSE, verbose=TRUE, ...) {
  url <- paste0(make_url(es_get_auth()), "/", esc(index))
  out <- DELETE(url, make_up(), ...)
>>>>>>> a5053c21
  if (verbose) message(URLdecode(out$url))
  geterror(conn, out)
  tt <- structure(out$parse('UTF-8'), class = "index_delete")
  if (raw) tt else es_parse(tt)
}

#' @export
<<<<<<< HEAD
#' @rdname index
index_create <- function(conn, index=NULL, body=NULL, raw=FALSE, verbose=TRUE, ...) {
  is_conn(conn)
  url <- conn$make_url()
  es_PUT(conn, paste0(url, "/", esc(index)), body = body, ...)
}

#' @export
#' @rdname index
index_recreate <- function(conn, index=NULL, body=NULL, raw=FALSE, verbose=TRUE, 
=======
#' @rdname indices
index_create <- function(index=NULL, body=NULL, raw=FALSE, verbose=TRUE, ...) {
  url <- make_url(es_get_auth())
  es_PUT(paste0(url, "/", esc(index)), body = body, ...)
}

#' @export
#' @rdname indices
index_recreate <- function(index=NULL, body=NULL, raw=FALSE, verbose=TRUE, 
>>>>>>> a5053c21
                           ...) {
  is_conn(conn)
  if (index_exists(conn, index, ...)) {
    if (verbose) message("deleting ", index)
    index_delete(conn, index, verbose = verbose, ...)
  }
  if (verbose) message("creating ", index)
  index_create(conn, index = index, body = body, raw = raw, verbose = verbose, ...)
}

#' @export
<<<<<<< HEAD
#' @rdname index
index_close <- function(conn, index, ...) {
  is_conn(conn)
  close_open(conn, index, "_close", ...)
}

#' @export
#' @rdname index
index_open <- function(conn, index, ...) {
  is_conn(conn)
  close_open(conn, index, "_open", ...)
}

#' @export
#' @rdname index
index_stats <- function(conn, index=NULL, metric=NULL, completion_fields=NULL, 
=======
#' @rdname indices
index_close <- function(index, ...) {
  close_open(index, "_close", ...)
}

#' @export
#' @rdname indices
index_open <- function(index, ...) {
  close_open(index, "_open", ...)
}

#' @export
#' @rdname indices
index_stats <- function(index=NULL, metric=NULL, completion_fields=NULL, 
>>>>>>> a5053c21
                        fielddata_fields=NULL, fields=NULL, groups=NULL, 
                        level='indices', ...) {
  is_conn(conn)
  url <- conn$make_url()
  url <- if (is.null(index)) {
    file.path(url, "_stats") 
  } else {
    file.path(url, esc(cl(index)), "_stats")
  }
  url <- if (!is.null(metric)) file.path(url, cl(metric)) else url
  args <- ec(list(completion_fields = completion_fields, 
                  fielddata_fields = fielddata_fields,
                  fields = fields, groups = groups, level = level))
  es_GET_(conn, url, args, ...)
}

#' @export
<<<<<<< HEAD
#' @rdname index
index_settings <- function(conn, index="_all", ...) {
  is_conn(conn)
  url <- conn$make_url()
=======
#' @rdname indices
index_settings <- function(index="_all", ...) {
  url <- make_url(es_get_auth())
>>>>>>> a5053c21
  url <- if (is.null(index) || index == "_all") {
    file.path(url, "_settings")
  } else {
    file.path(url, esc(cl(index)), "_settings")
  }
  es_GET_(conn, url, ...)
}

#' @export
<<<<<<< HEAD
#' @rdname index
index_settings_update <- function(conn, index=NULL, body, ...) {
  is_conn(conn)
  url <- conn$make_url()
=======
#' @rdname indices
index_settings_update <- function(index=NULL, body, ...) {
  url <- make_url(es_get_auth())
>>>>>>> a5053c21
  url <- if (is.null(index)) {
    file.path(url, "_settings") 
  } else {
    file.path(url, esc(cl(index)), "_settings")
  }
  body <- check_inputs(body)
  es_PUT(conn, url, body = body, ...)
}

#' @export
<<<<<<< HEAD
#' @rdname index
index_segments <- function(conn, index = NULL, ...) {
  is_conn(conn)
  es_GET_wrap1(conn, index, "_segments", ...)
}

#' @export
#' @rdname index
index_recovery <- function(conn, index = NULL, detailed = FALSE, active_only = FALSE, 
=======
#' @rdname indices
index_segments <- function(index = NULL, ...) {
  es_GET_wrap1(index, "_segments", ...)
}

#' @export
#' @rdname indices
index_recovery <- function(index = NULL, detailed = FALSE, active_only = FALSE, 
>>>>>>> a5053c21
                           ...) {
  is_conn(conn)
  conn$stop_es_version(110, "index_recovery")
  args <- ec(list(detailed = as_log(detailed), 
                  active_only = as_log(active_only)))
  es_GET_wrap1(conn, index, "_recovery", args, ...)
}

#' @export
<<<<<<< HEAD
#' @rdname index
index_optimize <- function(conn, index = NULL, max_num_segments = NULL, 
=======
#' @rdname indices
index_optimize <- function(index = NULL, max_num_segments = NULL, 
>>>>>>> a5053c21
  only_expunge_deletes = FALSE,
  flush = TRUE, wait_for_merge = TRUE, ...) {
  
  is_conn(conn)
  if (conn$es_ver() >= 500) {
    stop("optimize is gone in ES >= v5, see ?index_forcemerge")
  }
  args <- ec(list(max_num_segments = max_num_segments,
                  only_expunge_deletes = as_log(only_expunge_deletes),
                  flush = as_log(flush),
                  wait_for_merge = as_log(wait_for_merge)
  ))
  es_POST_(conn, index, which = "_optimize", args, ...)
}

#' @export
<<<<<<< HEAD
#' @rdname index
index_forcemerge <- function(conn, index = NULL, max_num_segments = NULL, 
=======
#' @rdname indices
index_forcemerge <- function(index = NULL, max_num_segments = NULL, 
>>>>>>> a5053c21
                           only_expunge_deletes = FALSE, flush = TRUE, ...) {
  
  is_conn(conn)
  if (conn$es_ver() < 500) {
    stop("forcemerge is only in ES >= v5, see ?index_optimize")
  }
  args <- ec(list(
    max_num_segments = max_num_segments,
    only_expunge_deletes = as_log(only_expunge_deletes),
    flush = as_log(flush)
  ))
  es_POST_(conn, index, which = "_forcemerge", args, ...)
}

#' @export
<<<<<<< HEAD
#' @rdname index
index_upgrade <- function(conn, index = NULL, wait_for_completion = FALSE, ...) {
  is_conn(conn)
  conn$stop_es_version(120, "index_get")
  if (conn$es_ver() >= 500) {
=======
#' @rdname indices
index_upgrade <- function(index = NULL, wait_for_completion = FALSE, ...) {
  stop_es_version(120, "index_get")
  if (es_ver() >= 500) {
>>>>>>> a5053c21
    stop("upgrade is removed in ES >= v5, see
https://www.elastic.co/guide/en/elasticsearch/reference/current/reindex-upgrade.html")
  }
  args <- ec(list(wait_for_completion = as_log(wait_for_completion)))
  es_POST_(conn, index, "_upgrade", args, ...)
}

#' @export
<<<<<<< HEAD
#' @rdname index
index_analyze <- function(conn, text=NULL, field=NULL, index=NULL, analyzer=NULL, 
=======
#' @rdname indices
index_analyze <- function(text=NULL, field=NULL, index=NULL, analyzer=NULL, 
>>>>>>> a5053c21
                          tokenizer=NULL, filters=NULL, char_filters=NULL, 
                          body=list(), ...) {
  is_conn(conn)
  url <- conn$make_url()
  if (!is.null(index)) {
    url <- sprintf("%s/%s/_analyze", url, esc(cl(index)))
  } else {
    url <- sprintf("%s/_analyze", url)
  }
  
  if (conn$es_ver() >= 500) {
    body <- ec(list(text = text, analyzer = analyzer, tokenizer = tokenizer, 
                 filter = I(filters), char_filter = I(char_filters), 
                 field = field))
    args <- list()
  } else {
    body <- list()
    args <- ec(list(text = text, analyzer = analyzer, tokenizer = tokenizer, 
                    filters = I(filters), char_filters = I(char_filters), 
                    field = field))
  }
  
  analyze_POST(conn, url, args, body, ...)$tokens
}

#' @export
<<<<<<< HEAD
#' @rdname index
index_flush <- function(conn, index=NULL, force=FALSE, full=FALSE, 
=======
#' @rdname indices
index_flush <- function(index=NULL, force=FALSE, full=FALSE, 
>>>>>>> a5053c21
                        wait_if_ongoing=FALSE, ...) {
  
  is_conn(conn)
  url <- conn$make_url()
  if (!is.null(index)) {
    url <- sprintf("%s/%s/_flush", url, esc(cl(index)))
  } else {
    url <- sprintf("%s/_flush", url)
  }
  args <- ec(list(force = as_log(force), full = as_log(full), 
                  wait_if_ongoing = as_log(wait_if_ongoing)))
  cc_POST(conn, url, args, ...)
}

#' @export
<<<<<<< HEAD
#' @rdname index
index_clear_cache <- function(conn, index=NULL, filter=FALSE, filter_keys=NULL, 
=======
#' @rdname indices
index_clear_cache <- function(index=NULL, filter=FALSE, filter_keys=NULL, 
>>>>>>> a5053c21
                              fielddata=FALSE, query_cache=FALSE, 
                              id_cache=FALSE, ...) {

  is_conn(conn)
  url <- conn$make_url()
  if (!is.null(index)) {
    url <- sprintf("%s/%s/_cache/clear", url, esc(cl(index)))
  } else {
    url <- sprintf("%s/_cache/clear", url)
  }
  args <- ec(list(filter = as_log(filter), filter_keys = filter_keys, 
                  fielddata = as_log(fielddata), 
                  query_cache = as_log(query_cache), 
                  id_cache = as_log(id_cache)))
  cc_POST(conn, url, args, ...)
}



###### HELPERS
close_open <- function(conn, index, which, ...) {
  url <- conn$make_url()
  url <- sprintf("%s/%s/%s", url, esc(index), which)
  out <- conn$make_conn(url, ...)$post()
  geterror(conn, out)
  jsonlite::fromJSON(out$parse("UTF-8"), FALSE)
}

es_GET_wrap1 <- function(conn, index, which, args=NULL, ...) {
  url <- conn$make_url()
  url <- if (is.null(index)) {
    file.path(url, which) 
  } else {
    file.path(url, esc(cl(index)), which)
  }
  es_GET_(conn, url, args, ...)
}

es_POST_ <- function(conn, index, which, args=NULL, ...) {
  url <- conn$make_url()
  url <- if (is.null(index)) {
    file.path(url, which) 
  } else {
    file.path(url, esc(cl(index)), which)
  }
  tt <- conn$make_conn(url, ...)$post(query = args)
  geterror(conn, tt)
  jsonlite::fromJSON(tt$parse('UTF-8'), FALSE)
}

analyze_POST <- function(conn, url, args = NULL, body, ...) {
  body <- check_inputs(body)
  out <- conn$make_conn(url, json_type(), ...)$post(query = args, body = body)
  geterror(conn, out)
  jsonlite::fromJSON(out$parse("UTF-8"))
}

cc_POST <- function(conn, url, args = NULL, ...) {
  tt <- conn$make_conn(url, ...)$post(body = args, encode = "json")
  if (tt$status_code > 202) geterror(conn, tt)
  jsonlite::fromJSON(res <- tt$parse("UTF-8"), FALSE)
}<|MERGE_RESOLUTION|>--- conflicted
+++ resolved
@@ -1,22 +1,21 @@
 #' Index API operations
 #'
-#' @rdname indices
 #' @references
 #' <https://www.elastic.co/guide/en/elasticsearch/reference/current/indices.html>
 #' @author Scott Chamberlain <myrmecocystus@@gmail.com>
-#' @name index
+#' @name indices
 #'
 #' @param conn an Elasticsearch connection object, see [connect()]
 #' @param index (character) A character vector of index names
-#' @param features (character) A single feature. One of settings, mappings, or 
+#' @param features (character) A single feature. One of settings, mappings, or
 #' aliases
 #' @param raw If `TRUE` (default), data is parsed to list. If FALSE, then raw JSON.
 #' @param ... Curl args passed on to [crul::HttpClient]
 #' @param verbose If `TRUE` (default) the url call used printed to console.
 #' @param fields (character) Fields to add.
-#' @param metric (character) A character vector of metrics to display. Possible 
-#' values: "_all", "completion", "docs", "fielddata", "filter_cache", "flush", 
-#' "get", "id_cache", "indexing", "merge", "percolate", "refresh", "search", 
+#' @param metric (character) A character vector of metrics to display. Possible
+#' values: "_all", "completion", "docs", "fielddata", "filter_cache", "flush",
+#' "get", "id_cache", "indexing", "merge", "percolate", "refresh", "search",
 #' "segments", "store", "warmer".
 #' @param completion_fields (character) A character vector of fields for completion metric
 #' (supports wildcards)
@@ -84,7 +83,7 @@
 #' function. See
 #' https://www.elastic.co/guide/en/elasticsearch/reference/current/indices-update-settings.html
 #' for all the options.
-#' 
+#'
 #' **index settings**: See
 #' https://www.elastic.co/guide/en/elasticsearch/reference/current/index-modules.html
 #' for the *static* and *dynamic* settings you can set on indices.
@@ -92,7 +91,7 @@
 #' @examples \dontrun{
 #' # connection setup
 #' (x <- connect())
-#' 
+#'
 #' # get information on an index
 #' index_get(x, index='shakespeare')
 #' ## this one is the same as running index_settings('shakespeare')
@@ -209,18 +208,18 @@
 #'   index_upgrade(x, c('plos','gbif'))
 #' }
 #'
-#' # Performs the analysis process on a text and return the tokens breakdown 
+#' # Performs the analysis process on a text and return the tokens breakdown
 #' # of the text
 #' index_analyze(x, text = 'this is a test', analyzer='standard')
 #' index_analyze(x, text = 'this is a test', analyzer='whitespace')
 #' index_analyze(x, text = 'this is a test', analyzer='stop')
-#' index_analyze(x, text = 'this is a test', tokenizer='keyword', 
+#' index_analyze(x, text = 'this is a test', tokenizer='keyword',
 #'   filters='lowercase')
-#' index_analyze(x, text = 'this is a test', tokenizer='keyword', 
+#' index_analyze(x, text = 'this is a test', tokenizer='keyword',
 #'   filters='lowercase', char_filters='html_strip')
-#' index_analyze(x, text = 'this is a test', index = 'plos', 
+#' index_analyze(x, text = 'this is a test', index = 'plos',
 #'   analyzer="standard")
-#' index_analyze(x, text = 'this is a test', index = 'shakespeare', 
+#' index_analyze(x, text = 'this is a test', index = 'shakespeare',
 #'   analyzer="standard")
 #'
 #' ## NGram tokenizer
@@ -245,7 +244,7 @@
 #' }'
 #' if (index_exists(x, "shakespeare2")) index_delete(x, "shakespeare2")
 #' tokenizer_set(x, index = "shakespeare2", body=body)
-#' index_analyze(x, text = "art thouh", index = "shakespeare2", 
+#' index_analyze(x, text = "art thouh", index = "shakespeare2",
 #'   analyzer='my_ngram_analyzer')
 #'
 #' # Explicitly flush one or more indices.
@@ -279,7 +278,7 @@
 NULL
 
 #' @export
-#' @rdname index
+#' @rdname indices
 index_get <- function(conn, index=NULL, features=NULL, raw=FALSE, verbose=TRUE, ...) {
   is_conn(conn)
   conn$stop_es_version(120, "index_get")
@@ -288,7 +287,7 @@
 }
 
 #' @export
-#' @rdname index
+#' @rdname indices
 index_exists <- function(conn, index, ...) {
   is_conn(conn)
   url <- file.path(conn$make_url(), esc(index))
@@ -297,18 +296,11 @@
 }
 
 #' @export
-<<<<<<< HEAD
-#' @rdname index
+#' @rdname indices
 index_delete <- function(conn, index, raw=FALSE, verbose=TRUE, ...) {
   is_conn(conn)
   url <- paste0(conn$make_url(), "/", esc(index))
   out <- conn$make_conn(url, ...)$delete()
-=======
-#' @rdname indices
-index_delete <- function(index, raw=FALSE, verbose=TRUE, ...) {
-  url <- paste0(make_url(es_get_auth()), "/", esc(index))
-  out <- DELETE(url, make_up(), ...)
->>>>>>> a5053c21
   if (verbose) message(URLdecode(out$url))
   geterror(conn, out)
   tt <- structure(out$parse('UTF-8'), class = "index_delete")
@@ -316,8 +308,7 @@
 }
 
 #' @export
-<<<<<<< HEAD
-#' @rdname index
+#' @rdname indices
 index_create <- function(conn, index=NULL, body=NULL, raw=FALSE, verbose=TRUE, ...) {
   is_conn(conn)
   url <- conn$make_url()
@@ -325,19 +316,8 @@
 }
 
 #' @export
-#' @rdname index
-index_recreate <- function(conn, index=NULL, body=NULL, raw=FALSE, verbose=TRUE, 
-=======
-#' @rdname indices
-index_create <- function(index=NULL, body=NULL, raw=FALSE, verbose=TRUE, ...) {
-  url <- make_url(es_get_auth())
-  es_PUT(paste0(url, "/", esc(index)), body = body, ...)
-}
-
-#' @export
-#' @rdname indices
-index_recreate <- function(index=NULL, body=NULL, raw=FALSE, verbose=TRUE, 
->>>>>>> a5053c21
+#' @rdname indices
+index_recreate <- function(conn, index=NULL, body=NULL, raw=FALSE, verbose=TRUE,
                            ...) {
   is_conn(conn)
   if (index_exists(conn, index, ...)) {
@@ -349,66 +329,43 @@
 }
 
 #' @export
-<<<<<<< HEAD
-#' @rdname index
+#' @rdname indices
 index_close <- function(conn, index, ...) {
   is_conn(conn)
   close_open(conn, index, "_close", ...)
 }
 
 #' @export
-#' @rdname index
+#' @rdname indices
 index_open <- function(conn, index, ...) {
   is_conn(conn)
   close_open(conn, index, "_open", ...)
 }
 
 #' @export
-#' @rdname index
-index_stats <- function(conn, index=NULL, metric=NULL, completion_fields=NULL, 
-=======
-#' @rdname indices
-index_close <- function(index, ...) {
-  close_open(index, "_close", ...)
-}
-
-#' @export
-#' @rdname indices
-index_open <- function(index, ...) {
-  close_open(index, "_open", ...)
-}
-
-#' @export
-#' @rdname indices
-index_stats <- function(index=NULL, metric=NULL, completion_fields=NULL, 
->>>>>>> a5053c21
-                        fielddata_fields=NULL, fields=NULL, groups=NULL, 
+#' @rdname indices
+index_stats <- function(conn, index=NULL, metric=NULL, completion_fields=NULL,
+                        fielddata_fields=NULL, fields=NULL, groups=NULL,
                         level='indices', ...) {
   is_conn(conn)
   url <- conn$make_url()
   url <- if (is.null(index)) {
-    file.path(url, "_stats") 
+    file.path(url, "_stats")
   } else {
     file.path(url, esc(cl(index)), "_stats")
   }
   url <- if (!is.null(metric)) file.path(url, cl(metric)) else url
-  args <- ec(list(completion_fields = completion_fields, 
+  args <- ec(list(completion_fields = completion_fields,
                   fielddata_fields = fielddata_fields,
                   fields = fields, groups = groups, level = level))
   es_GET_(conn, url, args, ...)
 }
 
 #' @export
-<<<<<<< HEAD
-#' @rdname index
+#' @rdname indices
 index_settings <- function(conn, index="_all", ...) {
   is_conn(conn)
   url <- conn$make_url()
-=======
-#' @rdname indices
-index_settings <- function(index="_all", ...) {
-  url <- make_url(es_get_auth())
->>>>>>> a5053c21
   url <- if (is.null(index) || index == "_all") {
     file.path(url, "_settings")
   } else {
@@ -418,18 +375,12 @@
 }
 
 #' @export
-<<<<<<< HEAD
-#' @rdname index
+#' @rdname indices
 index_settings_update <- function(conn, index=NULL, body, ...) {
   is_conn(conn)
   url <- conn$make_url()
-=======
-#' @rdname indices
-index_settings_update <- function(index=NULL, body, ...) {
-  url <- make_url(es_get_auth())
->>>>>>> a5053c21
   url <- if (is.null(index)) {
-    file.path(url, "_settings") 
+    file.path(url, "_settings")
   } else {
     file.path(url, esc(cl(index)), "_settings")
   }
@@ -438,45 +389,29 @@
 }
 
 #' @export
-<<<<<<< HEAD
-#' @rdname index
+#' @rdname indices
 index_segments <- function(conn, index = NULL, ...) {
   is_conn(conn)
   es_GET_wrap1(conn, index, "_segments", ...)
 }
 
 #' @export
-#' @rdname index
-index_recovery <- function(conn, index = NULL, detailed = FALSE, active_only = FALSE, 
-=======
-#' @rdname indices
-index_segments <- function(index = NULL, ...) {
-  es_GET_wrap1(index, "_segments", ...)
-}
-
-#' @export
-#' @rdname indices
-index_recovery <- function(index = NULL, detailed = FALSE, active_only = FALSE, 
->>>>>>> a5053c21
+#' @rdname indices
+index_recovery <- function(conn, index = NULL, detailed = FALSE, active_only = FALSE,
                            ...) {
   is_conn(conn)
   conn$stop_es_version(110, "index_recovery")
-  args <- ec(list(detailed = as_log(detailed), 
+  args <- ec(list(detailed = as_log(detailed),
                   active_only = as_log(active_only)))
   es_GET_wrap1(conn, index, "_recovery", args, ...)
 }
 
 #' @export
-<<<<<<< HEAD
-#' @rdname index
-index_optimize <- function(conn, index = NULL, max_num_segments = NULL, 
-=======
-#' @rdname indices
-index_optimize <- function(index = NULL, max_num_segments = NULL, 
->>>>>>> a5053c21
+#' @rdname indices
+index_optimize <- function(conn, index = NULL, max_num_segments = NULL,
   only_expunge_deletes = FALSE,
   flush = TRUE, wait_for_merge = TRUE, ...) {
-  
+
   is_conn(conn)
   if (conn$es_ver() >= 500) {
     stop("optimize is gone in ES >= v5, see ?index_forcemerge")
@@ -490,15 +425,10 @@
 }
 
 #' @export
-<<<<<<< HEAD
-#' @rdname index
-index_forcemerge <- function(conn, index = NULL, max_num_segments = NULL, 
-=======
-#' @rdname indices
-index_forcemerge <- function(index = NULL, max_num_segments = NULL, 
->>>>>>> a5053c21
+#' @rdname indices
+index_forcemerge <- function(conn, index = NULL, max_num_segments = NULL,
                            only_expunge_deletes = FALSE, flush = TRUE, ...) {
-  
+
   is_conn(conn)
   if (conn$es_ver() < 500) {
     stop("forcemerge is only in ES >= v5, see ?index_optimize")
@@ -512,18 +442,11 @@
 }
 
 #' @export
-<<<<<<< HEAD
-#' @rdname index
+#' @rdname indices
 index_upgrade <- function(conn, index = NULL, wait_for_completion = FALSE, ...) {
   is_conn(conn)
   conn$stop_es_version(120, "index_get")
   if (conn$es_ver() >= 500) {
-=======
-#' @rdname indices
-index_upgrade <- function(index = NULL, wait_for_completion = FALSE, ...) {
-  stop_es_version(120, "index_get")
-  if (es_ver() >= 500) {
->>>>>>> a5053c21
     stop("upgrade is removed in ES >= v5, see
 https://www.elastic.co/guide/en/elasticsearch/reference/current/reindex-upgrade.html")
   }
@@ -532,14 +455,9 @@
 }
 
 #' @export
-<<<<<<< HEAD
-#' @rdname index
-index_analyze <- function(conn, text=NULL, field=NULL, index=NULL, analyzer=NULL, 
-=======
-#' @rdname indices
-index_analyze <- function(text=NULL, field=NULL, index=NULL, analyzer=NULL, 
->>>>>>> a5053c21
-                          tokenizer=NULL, filters=NULL, char_filters=NULL, 
+#' @rdname indices
+index_analyze <- function(conn, text=NULL, field=NULL, index=NULL, analyzer=NULL,
+                          tokenizer=NULL, filters=NULL, char_filters=NULL,
                           body=list(), ...) {
   is_conn(conn)
   url <- conn$make_url()
@@ -548,32 +466,27 @@
   } else {
     url <- sprintf("%s/_analyze", url)
   }
-  
+
   if (conn$es_ver() >= 500) {
-    body <- ec(list(text = text, analyzer = analyzer, tokenizer = tokenizer, 
-                 filter = I(filters), char_filter = I(char_filters), 
+    body <- ec(list(text = text, analyzer = analyzer, tokenizer = tokenizer,
+                 filter = I(filters), char_filter = I(char_filters),
                  field = field))
     args <- list()
   } else {
     body <- list()
-    args <- ec(list(text = text, analyzer = analyzer, tokenizer = tokenizer, 
-                    filters = I(filters), char_filters = I(char_filters), 
+    args <- ec(list(text = text, analyzer = analyzer, tokenizer = tokenizer,
+                    filters = I(filters), char_filters = I(char_filters),
                     field = field))
   }
-  
+
   analyze_POST(conn, url, args, body, ...)$tokens
 }
 
 #' @export
-<<<<<<< HEAD
-#' @rdname index
-index_flush <- function(conn, index=NULL, force=FALSE, full=FALSE, 
-=======
-#' @rdname indices
-index_flush <- function(index=NULL, force=FALSE, full=FALSE, 
->>>>>>> a5053c21
+#' @rdname indices
+index_flush <- function(conn, index=NULL, force=FALSE, full=FALSE,
                         wait_if_ongoing=FALSE, ...) {
-  
+
   is_conn(conn)
   url <- conn$make_url()
   if (!is.null(index)) {
@@ -581,20 +494,15 @@
   } else {
     url <- sprintf("%s/_flush", url)
   }
-  args <- ec(list(force = as_log(force), full = as_log(full), 
+  args <- ec(list(force = as_log(force), full = as_log(full),
                   wait_if_ongoing = as_log(wait_if_ongoing)))
   cc_POST(conn, url, args, ...)
 }
 
 #' @export
-<<<<<<< HEAD
-#' @rdname index
-index_clear_cache <- function(conn, index=NULL, filter=FALSE, filter_keys=NULL, 
-=======
-#' @rdname indices
-index_clear_cache <- function(index=NULL, filter=FALSE, filter_keys=NULL, 
->>>>>>> a5053c21
-                              fielddata=FALSE, query_cache=FALSE, 
+#' @rdname indices
+index_clear_cache <- function(conn, index=NULL, filter=FALSE, filter_keys=NULL,
+                              fielddata=FALSE, query_cache=FALSE,
                               id_cache=FALSE, ...) {
 
   is_conn(conn)
@@ -604,9 +512,9 @@
   } else {
     url <- sprintf("%s/_cache/clear", url)
   }
-  args <- ec(list(filter = as_log(filter), filter_keys = filter_keys, 
-                  fielddata = as_log(fielddata), 
-                  query_cache = as_log(query_cache), 
+  args <- ec(list(filter = as_log(filter), filter_keys = filter_keys,
+                  fielddata = as_log(fielddata),
+                  query_cache = as_log(query_cache),
                   id_cache = as_log(id_cache)))
   cc_POST(conn, url, args, ...)
 }
@@ -625,7 +533,7 @@
 es_GET_wrap1 <- function(conn, index, which, args=NULL, ...) {
   url <- conn$make_url()
   url <- if (is.null(index)) {
-    file.path(url, which) 
+    file.path(url, which)
   } else {
     file.path(url, esc(cl(index)), which)
   }
@@ -635,7 +543,7 @@
 es_POST_ <- function(conn, index, which, args=NULL, ...) {
   url <- conn$make_url()
   url <- if (is.null(index)) {
-    file.path(url, which) 
+    file.path(url, which)
   } else {
     file.path(url, esc(cl(index)), which)
   }
