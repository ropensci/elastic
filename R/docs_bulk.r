--- conflicted
+++ resolved
@@ -221,32 +221,23 @@
 #' invisible(docs_bulk(x, mtcars, index = "hello", type = "world", quiet = FALSE))
 #' }
 docs_bulk <- function(conn, x, index = NULL, type = NULL, chunk_size = 1000,
-                      doc_ids = NULL, es_ids = TRUE, raw = FALSE, 
-                      quiet = FALSE, ...) {
+  doc_ids = NULL, es_ids = TRUE, raw = FALSE, quiet = FALSE, ...) {
 
   UseMethod("docs_bulk", x)
 }
 
 #' @export
 docs_bulk.default <- function(conn, x, index = NULL, type = NULL, chunk_size = 1000,
-                      doc_ids = NULL, es_ids = TRUE, raw = FALSE, 
-                      quiet = FALSE, ...) {
+  doc_ids = NULL, es_ids = TRUE, raw = FALSE, quiet = FALSE, ...) {
 
   stop("no 'docs_bulk' method for class ", class(x), call. = FALSE)
 }
 
 #' @export
-<<<<<<< HEAD
 docs_bulk.data.frame <- function(conn, x, index = NULL, type = NULL, chunk_size = 1000,
-                                 doc_ids = NULL, 
-                                 es_ids = TRUE, raw = FALSE, quiet = FALSE, ...) {
+  doc_ids = NULL, es_ids = TRUE, raw = FALSE, quiet = FALSE, ...) {
 
   is_conn(conn)
-=======
-docs_bulk.data.frame <- function(x, index = NULL, type = NULL, chunk_size = 1000,
-    doc_ids = NULL, es_ids = TRUE, raw = FALSE, quiet = FALSE, ...) {
-    
->>>>>>> 57f02cc3
   assert(quiet, "logical")
   if (is.null(index)) {
     stop("index can't be NULL when passing a data.frame",
