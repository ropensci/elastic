Package: elastic
Title: General Purpose Interface to 'Elasticsearch'
Description: Connect to 'Elasticsearch', a 'NoSQL' database built on the 'Java'
    Virtual Machine. Interacts with the 'Elasticsearch' 'HTTP' API
    (<https://www.elastic.co/products/elasticsearch>), including functions for
    setting connection details to 'Elasticsearch' instances, loading bulk data,
    searching for documents with both 'HTTP' query variables and 'JSON' based body
    requests. In addition, 'elastic' provides functions for interacting with API's
    for 'indices', documents, nodes, clusters, an interface to the cat API, and
    more.
<<<<<<< HEAD
Version: 0.8.8.9110
=======
Version: 0.8.5.9210
>>>>>>> 57f02cc3
License: MIT + file LICENSE
Authors@R: person("Scott", "Chamberlain", role = c("aut", "cre"),
    email = "myrmecocystus@gmail.com")
URL: https://github.com/ropensci/elastic
BugReports: https://github.com/ropensci/elastic/issues
VignetteBuilder: knitr
Roxygen: list(markdown = TRUE)
Encoding: UTF-8
Language: en-US
Imports:
    utils,
    curl (>= 2.2),
    crul (>= 0.7.0),
    jsonlite (>= 1.1),
    R6
Suggests:
    roxygen2 (>= 6.1.1),
    knitr,
    testthat
RoxygenNote: 6.1.1
X-schema.org-applicationCategory: Databases
X-schema.org-keywords: database, Elasticsearch, HTTP, API, search, NoSQL, Java, JSON, documents
X-schema.org-isPartOf: https://ropensci.org<|MERGE_RESOLUTION|>--- conflicted
+++ resolved
@@ -8,11 +8,7 @@
     requests. In addition, 'elastic' provides functions for interacting with API's
     for 'indices', documents, nodes, clusters, an interface to the cat API, and
     more.
-<<<<<<< HEAD
-Version: 0.8.8.9110
-=======
-Version: 0.8.5.9210
->>>>>>> 57f02cc3
+Version: 0.9.1.9110
 License: MIT + file LICENSE
 Authors@R: person("Scott", "Chamberlain", role = c("aut", "cre"),
     email = "myrmecocystus@gmail.com")
